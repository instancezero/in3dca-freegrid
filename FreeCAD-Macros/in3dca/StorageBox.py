--- conflicted
+++ resolved
@@ -246,7 +246,6 @@
         offset = self.divider_width / 2.0
         # Create the x divider profile in the XZ plane, clockwise from top left
         # when looking toward +Y
-<<<<<<< HEAD
         if self.divisions_x > 1:
             points = [
                 h.xyz(-offset, self.WALL_THICKNESS, self.size_z - self.INSIDE_RIM_BOTTOM),
@@ -261,7 +260,7 @@
             spacing = self.size_x / self.divisions_x
             for i in range(1, self.divisions_x):
                 divider.Placement = Placement(h.xyz(spacing * i), Rotation())
-                dividers.append(copy.copy(divider))
+                dividers.append(divider.copy())
 
         # Create the y divider profile in the YZ plane, clockwise from top left
         # when looking toward +X
@@ -279,25 +278,8 @@
             spacing = self.size_y / self.divisions_y
             for i in range(1, self.divisions_y):
                 divider.Placement = Placement(h.xyz(0, spacing * i), Rotation())
-                dividers.append(copy.copy(divider))
-
-=======
-        points = [
-            h.xyz(-offset, self.WALL_THICKNESS, self.size_z - self.INSIDE_RIM_BOTTOM),
-            h.xyz(offset, self.WALL_THICKNESS, self.size_z - self.INSIDE_RIM_BOTTOM),
-            h.xyz(offset, self.WALL_THICKNESS, self.floor_thickness + 1.0),
-            h.xyz(offset + 1.0, self.WALL_THICKNESS, self.floor_thickness),
-            h.xyz(-offset - 1.0, self.WALL_THICKNESS, self.floor_thickness),
-            h.xyz(-offset, self.WALL_THICKNESS, self.floor_thickness + 1.0),
-        ]
-        profile = h.poly_to_face(points, 1)
-        divider = profile.extrude(h.xyz(y=self.size_y - 2 * self.WALL_THICKNESS))
-        dividers = []
-        spacing = self.size_x / self.divisions
-        for i in range(1, self.divisions):
-            divider.Placement = Placement(h.xyz(spacing * i), Rotation())
-            dividers.append(divider.copy())
->>>>>>> 3ea83153
+                dividers.append(divider.copy())
+
         return dividers
 
     def floor(self, depth, width):
